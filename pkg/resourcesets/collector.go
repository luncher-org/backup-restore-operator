--- conflicted
+++ resolved
@@ -200,21 +200,11 @@
 	filteredByName, err := h.filterByName(filter, filteredByLabel.Items)
 	if err != nil {
 		return nil, err
-<<<<<<< HEAD
-	}
-
-	if res.Namespaced {
-		if len(filter.Namespaces) > 0 || filter.NamespaceRegexp != "" {
-			return h.filterByNamespace(filter, filteredByName)
-		}
-	}
-=======
 	}
 
 	if res.Namespaced && (len(filter.Namespaces) > 0 || filter.NamespaceRegexp != "") {
 		return h.filterByNamespace(filter, filteredByName)
 	}
->>>>>>> a9c63ce1
 	return filteredByName, nil
 }
 
@@ -273,10 +263,6 @@
 				includeMatch := includeRegex == nil || includeRegex.MatchString(name)
 
 				if includeMatch {
-<<<<<<< HEAD
-=======
-					// ExcludeResourceNameRegexp can override ResourceNameRegexp, if given and it matches
->>>>>>> a9c63ce1
 					excludeMatch := excludeRegex != nil && excludeRegex.MatchString(name)
 					if !excludeMatch {
 						filteredByName = append(filteredByName, resourceObjectsList[resObjID])
